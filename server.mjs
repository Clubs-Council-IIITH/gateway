import { ApolloServer } from "@apollo/server";
import { expressMiddleware } from "@apollo/server/express4";
import { ApolloGateway, RemoteGraphQLDataSource } from "@apollo/gateway";
import { ApolloServerPluginLandingPageDisabled } from "@apollo/server/plugin/disabled";
import { ApolloServerPluginDrainHttpServer } from "@apollo/server/plugin/drainHttpServer";

import http from "http";
import cors from "cors";
import express from "express";
import bodyParser from "body-parser";
import cookieParser from "cookie-parser";

import { readFileSync } from "fs";
import { expressjwt } from "express-jwt";

// gateway config
<<<<<<< HEAD
const debug = parseInt(process.env.GLOBAL_DEBUG);
=======
const debug = parseInt(process.env.DEBUG, 0);
>>>>>>> 2da0d29f
const port = process.env.PORT || 80;
const jwt_secret = process.env.JWT_SECRET || "this-is-the-greatest-secret-of-all-time";
const corsOptions = {
    origin: (process.env.ALLOWED_ORIGINS || "localhost 127.0.0.1").split(" "),
    credentials: true,
};
const supergraphSchema = "/data/supergraph.graphql";

// instantiate express app
const app = express();

// httpServer handles incoming requests to the express app
// enable graceful shutdown by telling Apollo Server to drain the httpServer
const httpServer = http.createServer(app);

// instantiate gateway
const gateway = new ApolloGateway({
    supergraphSdl: readFileSync(supergraphSchema).toString(),
    buildService: ({ url }) =>
        new RemoteGraphQLDataSource({
            url,

            // pass user as context item
            willSendRequest: ({ request, context }) => {
                request.http.headers.set(
                    "user",
                    context.user ? JSON.stringify(context.user) : null
                );
                request.http.headers.set(
                    "cookies",
                    context.cookies ? JSON.stringify(context.cookies) : null
                );
            },
        }),
});

// instantiate server
const server = new ApolloServer({
    gateway: gateway,
    plugins: [
        ApolloServerPluginDrainHttpServer({ httpServer }),
        ...(debug ? [] : [ApolloServerPluginLandingPageDisabled()]), // disable landing page on prod
    ],
    playground: debug ? true : false, // disable introspection on prod
    introspection: debug ? true : false, // disable introspection on prod
});

// ensure we wait for server to start
await server.start();

// set up middleware
app.use(
    "/",
    cors(corsOptions),
    cookieParser(),
    bodyParser.json(),
    expressjwt({
        secret: jwt_secret,
        algorithms: ["HS256"],
        credentialsRequired: false,
        getToken: (req) => {
            // fetch token from cookie
            if ("Authorization" in req.cookies) {
                return req.cookies.Authorization;
            }
            return null;
        },
    }),
    expressMiddleware(server, {
        context: ({ req }) => ({
            user: req.auth || null,
            cookies: req.cookies || null,
        }),
    })
);

// modified server startup
await new Promise((resolve) => httpServer.listen({ port }, resolve));
console.log(`Gateway started at port ${port}. Debug: ${debug}`);<|MERGE_RESOLUTION|>--- conflicted
+++ resolved
@@ -14,11 +14,7 @@
 import { expressjwt } from "express-jwt";
 
 // gateway config
-<<<<<<< HEAD
-const debug = parseInt(process.env.GLOBAL_DEBUG);
-=======
-const debug = parseInt(process.env.DEBUG, 0);
->>>>>>> 2da0d29f
+const debug = parseInt(process.env.GLOBAL_DEBUG, 0);
 const port = process.env.PORT || 80;
 const jwt_secret = process.env.JWT_SECRET || "this-is-the-greatest-secret-of-all-time";
 const corsOptions = {
